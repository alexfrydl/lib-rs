[package]
authors = ["Alexandra Frydl <me@alexfrydl.com>"]
description = "A Postgres library for af-core."
edition = "2018"
name = "af-postgres"
license = "MPL-2.0"
repository = "https://gitlab.com/alexfrydl/lib-rs"
<<<<<<< HEAD
version = "0.2.0"
=======
version = "0.1.2"
>>>>>>> b00eadcf

[package.metadata.docs.rs]
all-features = true

[lib]

[[bin]]
name = "test-postgres"
path = "test/main.rs"
required-features = ["test"]

[features]
test = ["af-core/test-runner", "structopt"]

[dependencies]
<<<<<<< HEAD
af-core = { version = "^0.2.0", path = "../af-core", features = ["postgres", "tokio"] }
=======
af-core = { version = "^0.1.5", path = "../af-core", features = ["postgres", "tokio"] }
>>>>>>> b00eadcf
bytes = "1"
native-tls = "0.2"
postgres-native-tls = "0.5"
smallstr = "0.2"
smallvec = "1"
structopt = { version = "0.3", optional = true }
tokio-postgres = { version = "0.7", features = ["with-chrono-0_4", "with-serde_json-1", "with-uuid-0_8"] }<|MERGE_RESOLUTION|>--- conflicted
+++ resolved
@@ -5,11 +5,7 @@
 name = "af-postgres"
 license = "MPL-2.0"
 repository = "https://gitlab.com/alexfrydl/lib-rs"
-<<<<<<< HEAD
 version = "0.2.0"
-=======
-version = "0.1.2"
->>>>>>> b00eadcf
 
 [package.metadata.docs.rs]
 all-features = true
@@ -25,11 +21,7 @@
 test = ["af-core/test-runner", "structopt"]
 
 [dependencies]
-<<<<<<< HEAD
 af-core = { version = "^0.2.0", path = "../af-core", features = ["postgres", "tokio"] }
-=======
-af-core = { version = "^0.1.5", path = "../af-core", features = ["postgres", "tokio"] }
->>>>>>> b00eadcf
 bytes = "1"
 native-tls = "0.2"
 postgres-native-tls = "0.5"
