[workspace]
members = [
  "af",
  "af-core",
<<<<<<< HEAD
  "af-lib",
  "af-macros",
=======
  "af-core/macros",
  "af-core/proc-macros",
>>>>>>> b00eadcf
  "af-postgres",
  "af-sentry",
<<<<<<< HEAD
  "af-slack",
  "tests"
=======
  "af-slack"
>>>>>>> b00eadcf
]<|MERGE_RESOLUTION|>--- conflicted
+++ resolved
@@ -2,19 +2,9 @@
 members = [
   "af",
   "af-core",
-<<<<<<< HEAD
-  "af-lib",
-  "af-macros",
-=======
   "af-core/macros",
   "af-core/proc-macros",
->>>>>>> b00eadcf
   "af-postgres",
   "af-sentry",
-<<<<<<< HEAD
-  "af-slack",
-  "tests"
-=======
   "af-slack"
->>>>>>> b00eadcf
 ]